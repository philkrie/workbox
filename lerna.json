--- conflicted
+++ resolved
@@ -3,9 +3,5 @@
   "packages": [
     "packages/*"
   ],
-<<<<<<< HEAD
-  "version": "3.6.3"
-=======
   "version": "4.0.0-rc.3"
->>>>>>> 852a989a
 }
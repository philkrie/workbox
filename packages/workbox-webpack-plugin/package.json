{
  "name": "workbox-webpack-plugin",
  "version": "5.1.3",
  "description": "A plugin for your Webpack build process, helping you generate a manifest of local files that workbox-sw should precache.",
  "keywords": [
    "workbox",
    "workboxjs",
    "webpack",
    "service worker",
    "caching",
    "fetch requests",
    "offline",
    "file manifest"
  ],
  "workbox": {
    "packageType": "node"
  },
  "main": "build/index.js",
  "files": [
    "build"
  ],
  "engines": {
    "node": ">=10.0.0"
  },
  "dependencies": {
    "fast-json-stable-stringify": "^2.1.0",
    "source-map-url": "^0.4.0",
<<<<<<< HEAD
    "upath": "^1.1.2",
    "webpack-sources": "^1.3.0",
    "workbox-build": "^5.1.3"
=======
    "upath": "^1.2.0",
    "webpack-sources": "^1.4.3",
    "workbox-build": "^5.1.2"
>>>>>>> a23df849
  },
  "peerDependencies": {
    "webpack": "^4.0.0"
  },
  "author": "Google's Web DevRel Team",
  "license": "MIT",
  "repository": "googlechrome/workbox",
  "bugs": "https://github.com/GoogleChrome/workbox/issues",
  "homepage": "https://github.com/GoogleChrome/workbox"
}<|MERGE_RESOLUTION|>--- conflicted
+++ resolved
@@ -25,15 +25,9 @@
   "dependencies": {
     "fast-json-stable-stringify": "^2.1.0",
     "source-map-url": "^0.4.0",
-<<<<<<< HEAD
-    "upath": "^1.1.2",
-    "webpack-sources": "^1.3.0",
-    "workbox-build": "^5.1.3"
-=======
     "upath": "^1.2.0",
     "webpack-sources": "^1.4.3",
     "workbox-build": "^5.1.2"
->>>>>>> a23df849
   },
   "peerDependencies": {
     "webpack": "^4.0.0"

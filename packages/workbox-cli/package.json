--- conflicted
+++ resolved
@@ -31,15 +31,6 @@
     "fs-extra": "^9.0.0",
     "glob": "^7.1.6",
     "glob-watcher": "^5.0.3",
-<<<<<<< HEAD
-    "inquirer": "^6.5.0",
-    "meow": "^5.0.0",
-    "ora": "^3.4.0",
-    "pretty-bytes": "^5.2.0",
-    "upath": "^1.1.2",
-    "update-notifier": "^3.0.1",
-    "workbox-build": "^5.1.3"
-=======
     "inquirer": "^7.1.0",
     "meow": "^6.1.0",
     "ora": "^4.0.4",
@@ -47,7 +38,6 @@
     "upath": "^1.2.0",
     "update-notifier": "^4.1.0",
     "workbox-build": "^5.1.2"
->>>>>>> 8b36eebc
   },
   "workbox": {
     "packageType": "node"
